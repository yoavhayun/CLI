--- conflicted
+++ resolved
@@ -1,253 +1,249 @@
-'''
-A module for creating CLI from Python classes
-Using the module encourages for well documented code while not demanding it.
-It allows for separation in implementation between method execution and it's argument validations.
-
-The CLI has the following capabilities:
-    * Full command and argument auto-completion and suggestions
-    * Basic type validation for entered arguments while typing
-    * Full input line validation
-    * Useful help messages for all methods and arguments 
-    * Logging support
-    * Command history
-    * Execution of commands from a text file, line by line
-
-Documentation can be found at https://pypi.org/project/class-cli/
-
-
-Author: Hayun, Yoav 
-Email: YoavHayun@gmail.com
-'''
-
-import logging
-import sys
-import os
-import traceback
-from collections import OrderedDict, defaultdict
-from enum import Enum
-
-import prompt_toolkit as prompt
-from prompt_toolkit.patch_stdout import patch_stdout
-from prompt_toolkit import document
-
-from class_cli._colors import colors
-import class_cli._cli_prompt as cli_prompt
-import class_cli._cli_parser as cli_parser
-import class_cli._cli_methods as cli_methods
-import class_cli._cli_logger as cli_logger
-import class_cli._cli_exception as cli_exception
-from class_cli._cli_session import cli_session
-
-class CLI():
-    """
-    Class for creating command line interfaces
-    """
-
-####################
-# Exposure Class
-####################
-
-    # Defines how the user can access cli components (cli methods, user defined settings, ...)
-    CLI_ACCESS_KEY = 'CLI'
-    STYLE = cli_prompt.STYLE
-
-    class CLI_Object:
-        """
-        This class defines an API exposed to the user useing the CLI_ACCESS_KEY String value.
-        the access is done as follows (If CLI_ACCESS_KEY='CLI'):
-            instance.CLI.[attribute]
-
-        For Example
-            Running the cli program:
-                instance.CLI.run()
-            Accessing the logger:
-                instance.CLI.log
-        """
-        def __init__(self, cli):
-            self._cli = cli # must be the first line
-            self.__logger = cli.logger
-            self.log = self.__logger.get_logger()
-
-            self.name = self._cli.name
-            self.__cli_session = self._cli._Compile()
-
-        def run(self, *args):
-            """
-            Executes the given arguments on the CLI program
-            * if not args are given, it will open the CLI program for user input
-            """
-            self.__logger.enable()
-            res = self.__cli_session.run(*args)
-            self.__logger.disable()
-            return res
-
-        def _complete(self, line):
-            return [c.text for c in self.__cli_session._completer.get_completions(document.Document(line, len(line)))]
-        
-        def _validate(self, line):
-            try:
-                return self.__cli_session._status_bar._validate(document.Document(line, len(line)))
-            finally:
-                self.__cli_session._status_bar.reset()
-
-        def main(self):
-            """
-            A default main execution of the CLI program
-            """
-            try:
-                return self.run(*(sys.argv[1:]))
-            except: pass
-
-        def _delegate(self, parents, isSilent, *args):
-            return self.__cli_session._delegate(parents, isSilent, *args)
-        
-        def run_line(self, line):
-            """
-            Executes a single input line on the program
-            """
-            return self.run(*cli_prompt.split_input(line))
-
-        def execute(self, *args):
-            """
-            Silently executes the given argument on the CLI program, returning the result.
-            
-            """
-            silent_state = self.__cli_session.isSilent()
-            try:
-                self.__cli_session.setSilent(True)
-                return self.run(*args)
-            finally:
-                self.__cli_session.setSilent(silent_state)
-
-        def __getattribute__(self, name):
-            """
-            Accessing compiled settings and methods of the class instance
-            order of access is Setting -> Methods -> CLI_Object attributes
-            """
-            if name in object.__getattribute__(self, "_cli").methods_dict.settings(object.__getattribute__(self, "_cli").instance):
-                return object.__getattribute__(self, "_cli").methods_dict.settings(object.__getattribute__(self, "_cli").instance)[name]
-            else:
-                return object.__getattribute__(self, name)
-
-############
-# Decorators
-############
-
-    def __define_decorators(self):
-        """
-        Defines all the method decorators available
-        """
-        self.Operation = cli_methods.OperationDecorator(self.methods_dict)
-        self.Setting = cli_methods.SettingDecorator(self.methods_dict)
-        self.Delegate = cli_methods.DelegateDecorator(self.methods_dict)
-        self.Validation = cli_methods.ValidationDecorator(self.methods_dict)
-
-    def Program(self, name=None, version=None, description=None, log=None, style=None, verbosity=logging.INFO):
-        """
-        Class Decorator
-        Defines the CLI Program using a class
-
-        Accepts:
-            name            The name of the Program (default: Name of wrapped class)
-            version         The version of the program
-            description     A textual description of the program
-            style           Change the formatting style of the CLI components
-                               Dict of { CLI.STYLE.[component].value : [Format Description] }
-            verbosity       The logger verbosity for STDOUT (default: logging.INFO)
-
-        Returns:
-            A class decorator
-        """
-
-        if self.__linked is not None:
-            raise cli_exception.CompilationException("Each CLI instance can only wrap a single Class. Already wrapping '{}' Class".format(self.__linked))
-
-        # Defines access to the CLI instance
-        parent = self
-
-        # Defines the behavior of the class outsite a CLI environment (As a class instance)
-        def cli_decorator(cls):
-            class Wrapper(cls):
-
-                def __init__(self, *args, **kwargs):
-<<<<<<< HEAD
-                    cls.__init__(self, *args, **kwargs)
-=======
-                    super(cls, self).__init__(*args, **kwargs)
->>>>>>> 73638e57
-                    modifiers = {"name":name, "version":version, "description":description, "log":log, "style": style, "verbosity" : verbosity}
-                    self.__name__ = cls.__name__
-                    self._cli = parent._link_to_instance(self, cls, modifiers, *args, **kwargs)
-                    # self.version = version
-                    self.__class__.__name__ = type(self._cli.instance).__name__
-                    
-                    self.CLI = CLI.CLI_Object(self._cli)
-
-            parent.__linked = cls.__name__
-
-            return Wrapper
-        
-
-        return cli_decorator
-
-###############
-# Setup Methods
-###############
-
-    def __init__(self):
-        self.wrapped = None
-        # Saves all the different implementations of all the methods
-        self.methods_dict = cli_methods.CLI_Methods()
-
-        self.__linked = None
-
-        # Define the default style to be used
-        self.style = {
-            cli_prompt.STYLE.PROMPT.value      : 'bold',
-            cli_prompt.STYLE.MARKER.value      : 'bold',
-            cli_prompt.STYLE.INPUT.value       : 'yellow',
-            cli_prompt.STYLE.STATUSBAR.value   : '#000000 bg:#0000FF'
-        }
-
-        # Expose decorators
-        self.__define_decorators()
-    
-    def _link_to_instance(self, wrapped, cls, modifiers, *args, **kwargs):
-        """
-        Links the CLI to an instance of the wrapped class
-        """
-        cli = CLI()
-        cli.__linked = self.__linked
-        cli.methods_dict = self.methods_dict
-        
-        cli.instance = wrapped#cls(*args, **kwargs)
-        cli.instance.__setattr__(CLI.CLI_ACCESS_KEY, wrapped)
-        cli.wrapped = wrapped
-        cli.name = wrapped.__name__ if modifiers["name"] is None else modifiers["name"]
-        cli.version = modifiers["version"]
-        cli._class = wrapped.__class__
-        cli.description = "{}{}:{}\n".format(cli.name, 
-                                            ' v' + cli.version if cli.version else '', 
-                                            '\n' + cli_parser.copy_argspec.format_doc(modifiers["description"], '\t') if modifiers["description"] else \
-                                            ('\n' + cli_parser.copy_argspec.format_doc(cls.__doc__, '\t') if cls.__doc__ else '')
-                                                        
-                                            )
-        cli.logger = cli_logger.CLI_Logger(modifiers["log"], modifiers["verbosity"])
-        
-        if modifiers["style"] is not None:
-            for key in modifiers["style"]:
-                cli.style[key] = modifiers["style"][key]
-
-        return cli
-
-    def _Compile(self):
-        """
-        Compiles the class as a CLI
-        """
-        self.methods_dict.compile(self.instance, CLI.CLI_Object)
-        _methods = self.methods_dict.compiled(self.instance)
-        _settings = self.methods_dict.settings(self.instance)
-        _delegations = self.methods_dict.delegations(self.instance)
-        _parser = cli_parser.create_parser(self.name, _methods, _settings)
-        _style = prompt.styles.Style.from_dict(self.style)
+'''
+A module for creating CLI from Python classes
+Using the module encourages for well documented code while not demanding it.
+It allows for separation in implementation between method execution and it's argument validations.
+
+The CLI has the following capabilities:
+    * Full command and argument auto-completion and suggestions
+    * Basic type validation for entered arguments while typing
+    * Full input line validation
+    * Useful help messages for all methods and arguments 
+    * Logging support
+    * Command history
+    * Execution of commands from a text file, line by line
+
+Documentation can be found at https://pypi.org/project/class-cli/
+
+
+Author: Hayun, Yoav 
+Email: YoavHayun@gmail.com
+'''
+
+import logging
+import sys
+import os
+import traceback
+from collections import OrderedDict, defaultdict
+from enum import Enum
+
+import prompt_toolkit as prompt
+from prompt_toolkit.patch_stdout import patch_stdout
+from prompt_toolkit import document
+
+from class_cli._colors import colors
+import class_cli._cli_prompt as cli_prompt
+import class_cli._cli_parser as cli_parser
+import class_cli._cli_methods as cli_methods
+import class_cli._cli_logger as cli_logger
+import class_cli._cli_exception as cli_exception
+from class_cli._cli_session import cli_session
+
+class CLI():
+    """
+    Class for creating command line interfaces
+    """
+
+####################
+# Exposure Class
+####################
+
+    # Defines how the user can access cli components (cli methods, user defined settings, ...)
+    CLI_ACCESS_KEY = 'CLI'
+    STYLE = cli_prompt.STYLE
+
+    class CLI_Object:
+        """
+        This class defines an API exposed to the user useing the CLI_ACCESS_KEY String value.
+        the access is done as follows (If CLI_ACCESS_KEY='CLI'):
+            instance.CLI.[attribute]
+
+        For Example
+            Running the cli program:
+                instance.CLI.run()
+            Accessing the logger:
+                instance.CLI.log
+        """
+        def __init__(self, cli):
+            self._cli = cli # must be the first line
+            self.__logger = cli.logger
+            self.log = self.__logger.get_logger()
+
+            self.name = self._cli.name
+            self.__cli_session = self._cli._Compile()
+
+        def run(self, *args):
+            """
+            Executes the given arguments on the CLI program
+            * if not args are given, it will open the CLI program for user input
+            """
+            self.__logger.enable()
+            res = self.__cli_session.run(*args)
+            self.__logger.disable()
+            return res
+
+        def _complete(self, line):
+            return [c.text for c in self.__cli_session._completer.get_completions(document.Document(line, len(line)))]
+        
+        def _validate(self, line):
+            try:
+                return self.__cli_session._status_bar._validate(document.Document(line, len(line)))
+            finally:
+                self.__cli_session._status_bar.reset()
+
+        def main(self):
+            """
+            A default main execution of the CLI program
+            """
+            try:
+                return self.run(*(sys.argv[1:]))
+            except: pass
+
+        def _delegate(self, parents, isSilent, *args):
+            return self.__cli_session._delegate(parents, isSilent, *args)
+        
+        def run_line(self, line):
+            """
+            Executes a single input line on the program
+            """
+            return self.run(*cli_prompt.split_input(line))
+
+        def execute(self, *args):
+            """
+            Silently executes the given argument on the CLI program, returning the result.
+            
+            """
+            silent_state = self.__cli_session.isSilent()
+            try:
+                self.__cli_session.setSilent(True)
+                return self.run(*args)
+            finally:
+                self.__cli_session.setSilent(silent_state)
+
+        def __getattribute__(self, name):
+            """
+            Accessing compiled settings and methods of the class instance
+            order of access is Setting -> Methods -> CLI_Object attributes
+            """
+            if name in object.__getattribute__(self, "_cli").methods_dict.settings(object.__getattribute__(self, "_cli").instance):
+                return object.__getattribute__(self, "_cli").methods_dict.settings(object.__getattribute__(self, "_cli").instance)[name]
+            else:
+                return object.__getattribute__(self, name)
+
+############
+# Decorators
+############
+
+    def __define_decorators(self):
+        """
+        Defines all the method decorators available
+        """
+        self.Operation = cli_methods.OperationDecorator(self.methods_dict)
+        self.Setting = cli_methods.SettingDecorator(self.methods_dict)
+        self.Delegate = cli_methods.DelegateDecorator(self.methods_dict)
+        self.Validation = cli_methods.ValidationDecorator(self.methods_dict)
+
+    def Program(self, name=None, version=None, description=None, log=None, style=None, verbosity=logging.INFO):
+        """
+        Class Decorator
+        Defines the CLI Program using a class
+
+        Accepts:
+            name            The name of the Program (default: Name of wrapped class)
+            version         The version of the program
+            description     A textual description of the program
+            style           Change the formatting style of the CLI components
+                               Dict of { CLI.STYLE.[component].value : [Format Description] }
+            verbosity       The logger verbosity for STDOUT (default: logging.INFO)
+
+        Returns:
+            A class decorator
+        """
+
+        if self.__linked is not None:
+            raise cli_exception.CompilationException("Each CLI instance can only wrap a single Class. Already wrapping '{}' Class".format(self.__linked))
+
+        # Defines access to the CLI instance
+        parent = self
+
+        # Defines the behavior of the class outsite a CLI environment (As a class instance)
+        def cli_decorator(cls):
+            class Wrapper(cls):
+
+                def __init__(self, *args, **kwargs):
+                    cls.__init__(self, *args, **kwargs)
+                    modifiers = {"name":name, "version":version, "description":description, "log":log, "style": style, "verbosity" : verbosity}
+                    self.__name__ = cls.__name__
+                    self._cli = parent._link_to_instance(self, cls, modifiers, *args, **kwargs)
+                    
+                    self.__class__.__name__ = type(self._cli.instance).__name__
+                    
+                    self.CLI = CLI.CLI_Object(self._cli)
+
+            parent.__linked = cls.__name__
+
+            return Wrapper
+        
+
+        return cli_decorator
+
+###############
+# Setup Methods
+###############
+
+    def __init__(self):
+        self.wrapped = None
+        # Saves all the different implementations of all the methods
+        self.methods_dict = cli_methods.CLI_Methods()
+
+        self.__linked = None
+
+        # Define the default style to be used
+        self.style = {
+            cli_prompt.STYLE.PROMPT.value      : 'bold',
+            cli_prompt.STYLE.MARKER.value      : 'bold',
+            cli_prompt.STYLE.INPUT.value       : 'yellow',
+            cli_prompt.STYLE.STATUSBAR.value   : '#000000 bg:#0000FF'
+        }
+
+        # Expose decorators
+        self.__define_decorators()
+    
+    def _link_to_instance(self, wrapped, cls, modifiers, *args, **kwargs):
+        """
+        Links the CLI to an instance of the wrapped class
+        """
+        cli = CLI()
+        cli.__linked = self.__linked
+        cli.methods_dict = self.methods_dict
+        
+        cli.instance = wrapped#cls(*args, **kwargs)
+        cli.instance.__setattr__(CLI.CLI_ACCESS_KEY, wrapped)
+        cli.wrapped = wrapped
+        cli.name = wrapped.__name__ if modifiers["name"] is None else modifiers["name"]
+        cli.version = modifiers["version"]
+        cli._class = wrapped.__class__
+        cli.description = "{}{}:{}\n".format(cli.name, 
+                                            ' v' + cli.version if cli.version else '', 
+                                            '\n' + cli_parser.copy_argspec.format_doc(modifiers["description"], '\t') if modifiers["description"] else \
+                                            ('\n' + cli_parser.copy_argspec.format_doc(cls.__doc__, '\t') if cls.__doc__ else '')
+                                                        
+                                            )
+        cli.logger = cli_logger.CLI_Logger(modifiers["log"], modifiers["verbosity"])
+        
+        if modifiers["style"] is not None:
+            for key in modifiers["style"]:
+                cli.style[key] = modifiers["style"][key]
+
+        return cli
+
+    def _Compile(self):
+        """
+        Compiles the class as a CLI
+        """
+        self.methods_dict.compile(self.instance, CLI.CLI_Object)
+        _methods = self.methods_dict.compiled(self.instance)
+        _settings = self.methods_dict.settings(self.instance)
+        _delegations = self.methods_dict.delegations(self.instance)
+        _parser = cli_parser.create_parser(self.name, _methods, _settings)
+        _style = prompt.styles.Style.from_dict(self.style)
         return cli_session(self.instance.__name__, self.description, self.instance, _methods, _settings, _delegations, _parser, _style, silent=self.logger.isSilent())